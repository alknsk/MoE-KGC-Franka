--- conflicted
+++ resolved
@@ -1,386 +1,380 @@
-import torch
-import torch.nn as nn
-from typing import Dict, List, Optional, Any, Tuple
-
-from .encoders import TextEncoder, TabularEncoder, StructuredEncoder
-from .experts import (ActionExpert, SpatialExpert, TemporalExpert,
-                     SemanticExpert, SafetyExpert)
-from .gating import AdaptiveGating
-from .graph_layers import EnhancedGNN, GraphFusion
-from .task_heads import (LinkPredictionHead, EntityClassificationHead,
-                        RelationExtractionHead)
-
-class MoEKGC(nn.Module):
-    """
-    Mixture of Experts model for Knowledge Graph Construction
-    Specialized for Franka robot human-robot interaction
-    """
-
-    def __init__(self, config):
-        super().__init__()
-        self.config = config
-
-        # Initialize encoders
-        self.text_encoder = TextEncoder(
-            model_name="bert-base-uncased",
-            hidden_dim=config.hidden_dim,#删去model
-            output_dim=config.expert_hidden_dim,#删去model
-            dropout_rate=config.dropout_rate#删去model
-        )
-
-        self.tabular_encoder = TabularEncoder(
-            numerical_features=['joint_positions', 'gripper_state', 'force_torque'],
-            categorical_features=['action', 'object_id'],
-            embedding_dims={
-                'action': {'vocab_size': config.data.vocab_size, 'embed_dim': 64},
-                'object_id': {'vocab_size': 1000, 'embed_dim': 32}
-            },
-            hidden_dims=[config.expert_hidden_dim, config.expert_hidden_dim // 2],
-            output_dim=config.expert_hidden_dim,
-            dropout_rate=config.dropout_rate
-        )
-
-        self.structured_encoder = StructuredEncoder(
-            input_dim=256,  # Placeholder
-            hidden_dims=[config.expert_hidden_dim, config.expert_hidden_dim // 2],
-            output_dim=config.expert_hidden_dim,
-            dropout_rate=config.dropout_rate,
-            use_graph_structure=True
-        )
-
-        # Initialize experts
-        expert_input_dim = config.expert_hidden_dim
-        self.experts = nn.ModuleDict({
-            'action': ActionExpert(
-                input_dim=expert_input_dim,
-                hidden_dims=config.experts['action_expert'].hidden_dims,
-                output_dim=config.hidden_dim,
-                dropout_rate=config.dropout_rate,
-                use_attention=config.experts['action_expert'].use_attention,
-                num_joints=config.franka.joint_dim
-            ),
-            'spatial': SpatialExpert(
-                input_dim=expert_input_dim,
-                hidden_dims=config.experts['spatial_expert'].hidden_dims,
-                output_dim=config.hidden_dim,
-                dropout_rate=config.dropout_rate,
-                use_attention=config.experts['spatial_expert'].use_attention,
-                workspace_dim=3
-            ),
-            'temporal': TemporalExpert(
-                input_dim=expert_input_dim,
-                hidden_dims=config.experts['temporal_expert'].hidden_dims,
-                output_dim=config.hidden_dim,
-                dropout_rate=config.dropout_rate,
-                use_attention=config.experts['temporal_expert'].use_attention
-            ),
-            'semantic': SemanticExpert(
-                input_dim=expert_input_dim,
-                hidden_dims=config.experts['semantic_expert'].hidden_dims,
-                output_dim=config.hidden_dim,
-                dropout_rate=config.dropout_rate,
-                use_attention=config.experts['semantic_expert'].use_attention,
-                vocab_size=config.data.vocab_size
-            ),
-            'safety': SafetyExpert(
-                input_dim=expert_input_dim,
-                hidden_dims=config.experts['safety_expert'].hidden_dims,
-                output_dim=config.hidden_dim,
-                dropout_rate=config.dropout_rate,
-                use_attention=config.experts['safety_expert'].use_attention
-            )
-        })
-
-        # Initialize gating mechanism
-        self.gating = AdaptiveGating(
-            input_dim=config.expert_hidden_dim * 3,  # 3 encoders
-            num_experts=config.num_experts,
-            hidden_dim=config.gating.hidden_dim,
-            temperature=config.gating.temperature,
-            noise_std=config.gating.noise_std,
-            top_k=config.gating.top_k,
-            load_balancing_weight=config.gating.load_balancing_weight
-        )
-
-        # Initialize GNN
-        self.gnn = EnhancedGNN(
-            input_dim=config.hidden_dim,
-            hidden_dim=config.hidden_dim,
-            output_dim=config.hidden_dim,
-            num_layers=config.graph.num_layers,
-            edge_dim=config.graph.edge_hidden_dim if config.graph.use_edge_features else None,
-            dropout=config.dropout_rate
-        )
-
-        # Initialize graph fusion
-        self.graph_fusion = GraphFusion(
-            input_dims=[config.hidden_dim] * config.num_experts,
-            hidden_dim=config.hidden_dim,
-            output_dim=config.hidden_dim,
-            fusion_type='attention',
-            dropout=config.dropout_rate
-        )
-
-        # Initialize task heads
-        self.link_prediction_head = LinkPredictionHead(
-            entity_dim=config.hidden_dim,
-            relation_dim=config.hidden_dim // 2,
-            hidden_dim=config.hidden_dim,
-            num_relations=config.data.num_relations,
-            dropout=config.dropout_rate
-        )
-
-        self.entity_classification_head = EntityClassificationHead(
-            input_dim=config.hidden_dim,
-            num_classes=config.data.num_entity_types,
-            hidden_dims=[config.hidden_dim, config.hidden_dim // 2],
-            dropout=config.dropout_rate
-        )
-
-        self.relation_extraction_head = RelationExtractionHead(
-            entity_dim=config.hidden_dim,
-            num_relations=config.data.num_relations,
-            hidden_dim=config.hidden_dim,
-            dropout=config.dropout_rate
-        )
-
-    def encode_multimodal_input(self, batch: Dict[str, Any]) -> Dict[str, torch.Tensor]:
-        """Encode different modalities of input data"""
-        encoded = {}
-        num_nodes = batch['node_features'].shape[0]
-        assert batch['text_inputs']['input_ids'].shape[0] == num_nodes
-        assert batch['tabular_inputs']['numerical'].shape[0] == num_nodes
-        assert batch['structured_inputs']['task_features'].shape[0] == num_nodes
-
-        # Encode text data if available
-        if 'text_inputs' in batch:
-            print("input_ids shape:", batch['text_inputs']['input_ids'].shape)
-            print("attention_mask shape:", batch['text_inputs']['attention_mask'].shape)
-            # 检查是否为二维
-            assert batch['text_inputs']['input_ids'].dim() == 2, \
-                f"input_ids shape must be [num_nodes, seq_len], got {batch['text_inputs']['input_ids'].shape}"
-            assert batch['text_inputs']['attention_mask'].dim() == 2, \
-                f"attention_mask shape must be [num_nodes, seq_len], got {batch['text_inputs']['attention_mask'].shape}"
-            text_encoded = self.text_encoder(
-                batch['text_inputs']['input_ids'],
-                batch['text_inputs']['attention_mask']
-            )
-            print("text_encoded shape:", text_encoded.shape)  # Debugging line
-            encoded['text'] = text_encoded
-
-        # Encode tabular data if available
-        if 'tabular_inputs' in batch:
-            tabular_encoded = self.tabular_encoder(
-                batch['tabular_inputs']['numerical'],
-                batch['tabular_inputs']['categorical']
-            )
-            print("tabular_encoded shape:", tabular_encoded.shape) # Debugging line
-            encoded['tabular'] = tabular_encoded
-
-        elif 'node_features' in batch:
-            # 只有没有tabular_inputs时才用node_features
-            print("node_features shape:", batch['node_features'].shape)
-            # 这里建议只在特殊情况用，并确保shape为(batch, D)
-            encoded['tabular'] = batch['node_features']
-        
-        # Encode structured data if available
-        if 'structured_inputs' in batch:
-            structured_encoded = self.structured_encoder(
-                batch['structured_inputs']['task_features'],
-                batch['structured_inputs']['constraint_features'],
-                batch['structured_inputs']['safety_features']
-            )
-            print("structured_encoded shape:", structured_encoded.shape) # Debugging line
-            encoded['structured'] = structured_encoded
-            
-        for k in ['text', 'tabular', 'structured']:
-            if k in encoded:
-                assert encoded[k].shape[1] == self.config.expert_hidden_dim, \
-                    f"{k} shape[1] ({encoded[k].shape[1]}) != expert_hidden_dim ({self.config.expert_hidden_dim})"
-        
-        return encoded
-
-    def apply_experts(self, expert_inputs: Dict[str, torch.Tensor],
-                     expert_indices: torch.Tensor,
-                     expert_gates: torch.Tensor,
-                     batch: Dict[str, Any]) -> torch.Tensor:
-        """Apply selected experts to encoded features"""
-        num_nodes = expert_indices.size(0)
-        output_dim = self.config.hidden_dim
-
-        # dubug：打印所有专家输入 shape
-        for expert_name, expert_input in expert_inputs.items():
-            print(f"[Check] expert_inputs['{expert_name}'] shape: {expert_input.shape}")
-        
-        # Initialize output tensor
-        expert_outputs = torch.zeros(num_nodes, output_dim, device=expert_gates.device)
-
-<<<<<<< HEAD
-        # Apply each expert
-=======
-        # Apply each expertS
->>>>>>> b0136f20
-        for i in range(num_nodes):
-            for j, (expert_idx, gate) in enumerate(zip(expert_indices[i], expert_gates[i])):
-                
-                expert_keys = list(self.experts.keys())
-                print(f"[Debug] expert_idx: {expert_idx}, expert_keys: {expert_keys}")
-                assert expert_idx < len(expert_keys), f"expert_idx {expert_idx} out of range for experts {expert_keys}"
-        
-                expert_name = list(self.experts.keys())[expert_idx]
-                expert = self.experts[expert_name]
-                # 取该 expert 对应的输入
-                expert_input = expert_inputs[expert_name][i:i+1]
-                
-                # 打印和断言
-                print(f"[Debug] expert_input shape for {expert_name}: {expert_input.shape}")
-                assert expert_input.shape[1] == self.config.expert_hidden_dim, \
-                    f"{expert_name} expert_input.shape[1] ({expert_input.shape[1]}) != expert_hidden_dim ({self.config.expert_hidden_dim})"
-                # 检查专家MLP的输入层
-                mlp_in_features = expert.mlp[0].in_features
-                print(f"[Debug] {expert_name} expert MLP in_features: {mlp_in_features}")
-                if expert_input.shape[1] != mlp_in_features:
-                    print(f"[ERROR] {expert_name} expert_input.shape[1]={expert_input.shape[1]}, but mlp_in_features={mlp_in_features}")
-                assert mlp_in_features == self.config.expert_hidden_dim, \
-                    f"{expert_name} expert MLP in_features ({mlp_in_features}) != expert_hidden_dim ({self.config.expert_hidden_dim})"  
-                
-                # Prepare expert-specific inputs
-                expert_kwargs = {}
-                if expert_name == 'action' and 'joint_positions' in batch:
-                    expert_kwargs['joint_positions'] = batch['joint_positions'][i:i+1]
-                elif expert_name == 'spatial' and 'positions' in batch:
-                    expert_kwargs['positions'] = batch['positions'][i:i+1]
-                elif expert_name == 'temporal' and 'timestamps' in batch:
-                    expert_kwargs['timestamps'] = batch['timestamps'][i:i+1]
-
-                # Apply expert
-                expert_output = expert(expert_input, **expert_kwargs)
-                
-                # Weight by gate
-                expert_outputs[i] += gate * expert_output.squeeze(0)
-
-        return expert_outputs
-
-    def forward(self, batch: Dict[str, Any], task: str = 'link_prediction') -> Dict[str, torch.Tensor]:
-        """
-        Forward pass of MoE-KGC model
-
-        Args:
-            batch: Batch of multimodal data
-            task: Target task ('link_prediction', 'entity_classification', 'relation_extraction')
-
-        Returns:
-            Task-specific outputs
-        """
-        
-        print("Batch keys:", batch.keys())
-        
-        # Encode multimodal inputs
-        encoded = self.encode_multimodal_input(batch)
-
-        # Combine encoded features
-        combined_features = []
-        for modality in ['text', 'tabular', 'structured']:
-            if modality in encoded:
-                print(f"{modality} to be concatenated shape:", encoded[modality].shape) # Debugging line
-                combined_features.append(encoded[modality])
-
-        if combined_features:
-            combined_features_cat = torch.cat(combined_features, dim=-1)
-        else:
-            raise ValueError("No input modalities found in batch")
-
-        # Apply gating mechanism
-        gating_output = self.gating(combined_features_cat)
-        expert_indices = gating_output['indices']
-        expert_gates = gating_output['gates']
-
-        expert_inputs = {
-            'action': encoded['tabular'],      # tabular编码 [batch,512]
-            'spatial': encoded['structured'],  # structured编码 [batch,512]
-            'temporal': encoded['text'],       # text编码 [batch,512]
-            'semantic': encoded['text'],       # text编码 [batch,512]
-            'safety': encoded['structured']    # structured编码 [batch,512]
-        }
-<<<<<<< HEAD
-        
-        print("combined_features shape:", combined_features.shape)  # 应为 [batch, config.expert_hidden_dim * 3]
-        print("expert_inputs['action'] shape:", expert_inputs['action'].shape)  # 应为 [batch, config.expert_hidden_dim]
-        
-=======
-            
->>>>>>> b0136f20
-        # Apply selected experts
-        expert_outputs = self.apply_experts(
-            expert_inputs, expert_indices, expert_gates, batch
-        )
-
-        # Apply GNN if graph structure is available
-        if 'edge_index' in batch:
-            print("expert_outputs shape:", expert_outputs.shape)
-            print("edge_index shape:", batch['edge_index'].shape)
-            print("edge_index max:", batch['edge_index'].max().item())
-            print("edge_index min:", batch['edge_index'].min().item())
-            print("expert_outputs.size(0):", expert_outputs.size(0))
-            # 这是用来dubug的，用完记得删除
-            
-            assert batch['edge_index'].max().item() < expert_outputs.size(0), \
-                f"edge_index越界: max={batch['edge_index'].max().item()}, 节点数={expert_outputs.size(0)}"
-            
-            gnn_output = self.gnn(
-                expert_outputs,
-                batch['edge_index'],
-                batch.get('edge_attr', None),
-                batch.get('batch_idx', None)
-            )
-            node_embeddings = gnn_output['node_embeddings']
-            graph_embedding = gnn_output['graph_embedding']
-        else:
-            node_embeddings = expert_outputs
-            graph_embedding = expert_outputs.mean(dim=0, keepdim=True)
-
-        # Task-specific heads
-        if task == 'link_prediction':
-            output = self.link_prediction_head(
-                node_embeddings[batch['head']],
-                node_embeddings[batch['tail']],
-                batch['label']
-            )
-        elif task == 'entity_classification':
-            output = self.entity_classification_head(
-                node_embeddings[batch['node_idx']],
-                batch['label']
-            )
-        elif task == 'relation_extraction':
-            output = self.relation_extraction_head(
-                node_embeddings[batch['head_idx']],
-                node_embeddings[batch['tail_idx']],
-                batch['relation_type']
-            )
-        else:
-            raise ValueError(f"Unknown task: {task}")
-
-        # Add auxiliary outputs
-        output['gating_loss'] = gating_output['load_balancing_loss']
-        output['expert_utilization'] = gating_output.get('all_scores', None)
-
-        return output
-
-    def get_expert_weights(self) -> Dict[str, torch.Tensor]:
-        """Get current expert importance weights"""
-        return {
-            name: expert.state_dict()
-            for name, expert in self.experts.items()
-        }
-
-    def freeze_encoders(self):
-        """Freeze encoder parameters"""
-        for encoder in [self.text_encoder, self.tabular_encoder, self.structured_encoder]:
-            for param in encoder.parameters():
-                param.requires_grad = False
-
-    def unfreeze_encoders(self):
-        """Unfreeze encoder parameters"""
-        for encoder in [self.text_encoder, self.tabular_encoder, self.structured_encoder]:
-            for param in encoder.parameters():
+import torch
+import torch.nn as nn
+from typing import Dict, List, Optional, Any, Tuple
+
+from .encoders import TextEncoder, TabularEncoder, StructuredEncoder
+from .experts import (ActionExpert, SpatialExpert, TemporalExpert,
+                     SemanticExpert, SafetyExpert)
+from .gating import AdaptiveGating
+from .graph_layers import EnhancedGNN, GraphFusion
+from .task_heads import (LinkPredictionHead, EntityClassificationHead,
+                        RelationExtractionHead)
+
+class MoEKGC(nn.Module):
+    """
+    Mixture of Experts model for Knowledge Graph Construction
+    Specialized for Franka robot human-robot interaction
+    """
+
+    def __init__(self, config):
+        super().__init__()
+        self.config = config
+
+        # Initialize encoders
+        self.text_encoder = TextEncoder(
+            model_name="bert-base-uncased",
+            hidden_dim=config.hidden_dim,#删去model
+            output_dim=config.expert_hidden_dim,#删去model
+            dropout_rate=config.dropout_rate#删去model
+        )
+
+        self.tabular_encoder = TabularEncoder(
+            numerical_features=['joint_positions', 'gripper_state', 'force_torque'],
+            categorical_features=['action', 'object_id'],
+            embedding_dims={
+                'action': {'vocab_size': config.data.vocab_size, 'embed_dim': 64},
+                'object_id': {'vocab_size': 1000, 'embed_dim': 32}
+            },
+            hidden_dims=[config.expert_hidden_dim, config.expert_hidden_dim // 2],
+            output_dim=config.expert_hidden_dim,
+            dropout_rate=config.dropout_rate
+        )
+
+        self.structured_encoder = StructuredEncoder(
+            input_dim=256,  # Placeholder
+            hidden_dims=[config.expert_hidden_dim, config.expert_hidden_dim // 2],
+            output_dim=config.expert_hidden_dim,
+            dropout_rate=config.dropout_rate,
+            use_graph_structure=True
+        )
+
+        # Initialize experts
+        expert_input_dim = config.expert_hidden_dim
+        self.experts = nn.ModuleDict({
+            'action': ActionExpert(
+                input_dim=expert_input_dim,
+                hidden_dims=config.experts['action_expert'].hidden_dims,
+                output_dim=config.hidden_dim,
+                dropout_rate=config.dropout_rate,
+                use_attention=config.experts['action_expert'].use_attention,
+                num_joints=config.franka.joint_dim
+            ),
+            'spatial': SpatialExpert(
+                input_dim=expert_input_dim,
+                hidden_dims=config.experts['spatial_expert'].hidden_dims,
+                output_dim=config.hidden_dim,
+                dropout_rate=config.dropout_rate,
+                use_attention=config.experts['spatial_expert'].use_attention,
+                workspace_dim=3
+            ),
+            'temporal': TemporalExpert(
+                input_dim=expert_input_dim,
+                hidden_dims=config.experts['temporal_expert'].hidden_dims,
+                output_dim=config.hidden_dim,
+                dropout_rate=config.dropout_rate,
+                use_attention=config.experts['temporal_expert'].use_attention
+            ),
+            'semantic': SemanticExpert(
+                input_dim=expert_input_dim,
+                hidden_dims=config.experts['semantic_expert'].hidden_dims,
+                output_dim=config.hidden_dim,
+                dropout_rate=config.dropout_rate,
+                use_attention=config.experts['semantic_expert'].use_attention,
+                vocab_size=config.data.vocab_size
+            ),
+            'safety': SafetyExpert(
+                input_dim=expert_input_dim,
+                hidden_dims=config.experts['safety_expert'].hidden_dims,
+                output_dim=config.hidden_dim,
+                dropout_rate=config.dropout_rate,
+                use_attention=config.experts['safety_expert'].use_attention
+            )
+        })
+
+        # Initialize gating mechanism
+        self.gating = AdaptiveGating(
+            input_dim=config.expert_hidden_dim * 3,  # 3 encoders
+            num_experts=config.num_experts,
+            hidden_dim=config.gating.hidden_dim,
+            temperature=config.gating.temperature,
+            noise_std=config.gating.noise_std,
+            top_k=config.gating.top_k,
+            load_balancing_weight=config.gating.load_balancing_weight
+        )
+
+        # Initialize GNN
+        self.gnn = EnhancedGNN(
+            input_dim=config.hidden_dim,
+            hidden_dim=config.hidden_dim,
+            output_dim=config.hidden_dim,
+            num_layers=config.graph.num_layers,
+            edge_dim=config.graph.edge_hidden_dim if config.graph.use_edge_features else None,
+            dropout=config.dropout_rate
+        )
+
+        # Initialize graph fusion
+        self.graph_fusion = GraphFusion(
+            input_dims=[config.hidden_dim] * config.num_experts,
+            hidden_dim=config.hidden_dim,
+            output_dim=config.hidden_dim,
+            fusion_type='attention',
+            dropout=config.dropout_rate
+        )
+
+        # Initialize task heads
+        self.link_prediction_head = LinkPredictionHead(
+            entity_dim=config.hidden_dim,
+            relation_dim=config.hidden_dim // 2,
+            hidden_dim=config.hidden_dim,
+            num_relations=config.data.num_relations,
+            dropout=config.dropout_rate
+        )
+
+        self.entity_classification_head = EntityClassificationHead(
+            input_dim=config.hidden_dim,
+            num_classes=config.data.num_entity_types,
+            hidden_dims=[config.hidden_dim, config.hidden_dim // 2],
+            dropout=config.dropout_rate
+        )
+
+        self.relation_extraction_head = RelationExtractionHead(
+            entity_dim=config.hidden_dim,
+            num_relations=config.data.num_relations,
+            hidden_dim=config.hidden_dim,
+            dropout=config.dropout_rate
+        )
+
+    def encode_multimodal_input(self, batch: Dict[str, Any]) -> Dict[str, torch.Tensor]:
+        """Encode different modalities of input data"""
+        encoded = {}
+        num_nodes = batch['node_features'].shape[0]
+        assert batch['text_inputs']['input_ids'].shape[0] == num_nodes
+        assert batch['tabular_inputs']['numerical'].shape[0] == num_nodes
+        assert batch['structured_inputs']['task_features'].shape[0] == num_nodes
+
+        # Encode text data if available
+        if 'text_inputs' in batch:
+            print("input_ids shape:", batch['text_inputs']['input_ids'].shape)
+            print("attention_mask shape:", batch['text_inputs']['attention_mask'].shape)
+            # 检查是否为二维
+            assert batch['text_inputs']['input_ids'].dim() == 2, \
+                f"input_ids shape must be [num_nodes, seq_len], got {batch['text_inputs']['input_ids'].shape}"
+            assert batch['text_inputs']['attention_mask'].dim() == 2, \
+                f"attention_mask shape must be [num_nodes, seq_len], got {batch['text_inputs']['attention_mask'].shape}"
+            text_encoded = self.text_encoder(
+                batch['text_inputs']['input_ids'],
+                batch['text_inputs']['attention_mask']
+            )
+            print("text_encoded shape:", text_encoded.shape)  # Debugging line
+            encoded['text'] = text_encoded
+
+        # Encode tabular data if available
+        if 'tabular_inputs' in batch:
+            tabular_encoded = self.tabular_encoder(
+                batch['tabular_inputs']['numerical'],
+                batch['tabular_inputs']['categorical']
+            )
+            print("tabular_encoded shape:", tabular_encoded.shape) # Debugging line
+            encoded['tabular'] = tabular_encoded
+
+        elif 'node_features' in batch:
+            # 只有没有tabular_inputs时才用node_features
+            print("node_features shape:", batch['node_features'].shape)
+            # 这里建议只在特殊情况用，并确保shape为(batch, D)
+            encoded['tabular'] = batch['node_features']
+        
+        # Encode structured data if available
+        if 'structured_inputs' in batch:
+            structured_encoded = self.structured_encoder(
+                batch['structured_inputs']['task_features'],
+                batch['structured_inputs']['constraint_features'],
+                batch['structured_inputs']['safety_features']
+            )
+            print("structured_encoded shape:", structured_encoded.shape) # Debugging line
+            encoded['structured'] = structured_encoded
+            
+        for k in ['text', 'tabular', 'structured']:
+            if k in encoded:
+                assert encoded[k].shape[1] == self.config.expert_hidden_dim, \
+                    f"{k} shape[1] ({encoded[k].shape[1]}) != expert_hidden_dim ({self.config.expert_hidden_dim})"
+        
+        return encoded
+
+    def apply_experts(self, expert_inputs: Dict[str, torch.Tensor],
+                     expert_indices: torch.Tensor,
+                     expert_gates: torch.Tensor,
+                     batch: Dict[str, Any]) -> torch.Tensor:
+        """Apply selected experts to encoded features"""
+        num_nodes = expert_indices.size(0)
+        num_nodes = expert_indices.size(0)
+        output_dim = self.config.hidden_dim
+
+        # dubug：打印所有专家输入 shape
+        for expert_name, expert_input in expert_inputs.items():
+            print(f"[Check] expert_inputs['{expert_name}'] shape: {expert_input.shape}")
+        
+        # Initialize output tensor
+        expert_outputs = torch.zeros(num_nodes, output_dim, device=expert_gates.device)
+        expert_outputs = torch.zeros(num_nodes, output_dim, device=expert_gates.device)
+
+        # Apply each expert
+        for i in range(num_nodes):
+            for j, (expert_idx, gate) in enumerate(zip(expert_indices[i], expert_gates[i])):
+                
+                expert_keys = list(self.experts.keys())
+                print(f"[Debug] expert_idx: {expert_idx}, expert_keys: {expert_keys}")
+                assert expert_idx < len(expert_keys), f"expert_idx {expert_idx} out of range for experts {expert_keys}"
+        
+                expert_name = list(self.experts.keys())[expert_idx]
+                expert = self.experts[expert_name]
+                # 取该 expert 对应的输入
+                expert_input = expert_inputs[expert_name][i:i+1]
+                
+                # 打印和断言
+                print(f"[Debug] expert_input shape for {expert_name}: {expert_input.shape}")
+                assert expert_input.shape[1] == self.config.expert_hidden_dim, \
+                    f"{expert_name} expert_input.shape[1] ({expert_input.shape[1]}) != expert_hidden_dim ({self.config.expert_hidden_dim})"
+                # 检查专家MLP的输入层
+                mlp_in_features = expert.mlp[0].in_features
+                print(f"[Debug] {expert_name} expert MLP in_features: {mlp_in_features}")
+                if expert_input.shape[1] != mlp_in_features:
+                    print(f"[ERROR] {expert_name} expert_input.shape[1]={expert_input.shape[1]}, but mlp_in_features={mlp_in_features}")
+                assert mlp_in_features == self.config.expert_hidden_dim, \
+                    f"{expert_name} expert MLP in_features ({mlp_in_features}) != expert_hidden_dim ({self.config.expert_hidden_dim})"  
+                
+                # Prepare expert-specific inputs
+                expert_kwargs = {}
+                if expert_name == 'action' and 'joint_positions' in batch:
+                    expert_kwargs['joint_positions'] = batch['joint_positions'][i:i+1]
+                elif expert_name == 'spatial' and 'positions' in batch:
+                    expert_kwargs['positions'] = batch['positions'][i:i+1]
+                elif expert_name == 'temporal' and 'timestamps' in batch:
+                    expert_kwargs['timestamps'] = batch['timestamps'][i:i+1]
+
+                # Apply expert
+                expert_output = expert(expert_input, **expert_kwargs)
+                
+                # Weight by gate
+                expert_outputs[i] += gate * expert_output.squeeze(0)
+
+        return expert_outputs
+
+    def forward(self, batch: Dict[str, Any], task: str = 'link_prediction') -> Dict[str, torch.Tensor]:
+        """
+        Forward pass of MoE-KGC model
+
+        Args:
+            batch: Batch of multimodal data
+            task: Target task ('link_prediction', 'entity_classification', 'relation_extraction')
+
+        Returns:
+            Task-specific outputs
+        """
+        
+        print("Batch keys:", batch.keys())
+        
+        # Encode multimodal inputs
+        encoded = self.encode_multimodal_input(batch)
+
+        # Combine encoded features
+        combined_features = []
+        for modality in ['text', 'tabular', 'structured']:
+            if modality in encoded:
+                print(f"{modality} to be concatenated shape:", encoded[modality].shape) # Debugging line
+                combined_features.append(encoded[modality])
+
+        if combined_features:
+            combined_features_cat = torch.cat(combined_features, dim=-1)
+        else:
+            raise ValueError("No input modalities found in batch")
+
+        # Apply gating mechanism
+        gating_output = self.gating(combined_features_cat)
+        expert_indices = gating_output['indices']
+        expert_gates = gating_output['gates']
+
+        expert_inputs = {
+            'action': encoded['tabular'],      # tabular编码 [batch,512]
+            'spatial': encoded['structured'],  # structured编码 [batch,512]
+            'temporal': encoded['text'],       # text编码 [batch,512]
+            'semantic': encoded['text'],       # text编码 [batch,512]
+            'safety': encoded['structured']    # structured编码 [batch,512]
+        }
+        
+        print("combined_features shape:", combined_features.shape)  # 应为 [batch, config.expert_hidden_dim * 3]
+        print("expert_inputs['action'] shape:", expert_inputs['action'].shape)  # 应为 [batch, config.expert_hidden_dim]
+        
+        # Apply selected experts
+        expert_outputs = self.apply_experts(
+            expert_inputs, expert_indices, expert_gates, batch
+        )
+
+        # Apply GNN if graph structure is available
+        if 'edge_index' in batch:
+            print("expert_outputs shape:", expert_outputs.shape)
+            print("edge_index shape:", batch['edge_index'].shape)
+            print("edge_index max:", batch['edge_index'].max().item())
+            print("edge_index min:", batch['edge_index'].min().item())
+            print("expert_outputs.size(0):", expert_outputs.size(0))
+            # 这是用来dubug的，用完记得删除
+            
+            assert batch['edge_index'].max().item() < expert_outputs.size(0), \
+                f"edge_index越界: max={batch['edge_index'].max().item()}, 节点数={expert_outputs.size(0)}"
+            
+            gnn_output = self.gnn(
+                expert_outputs,
+                batch['edge_index'],
+                batch.get('edge_attr', None),
+                batch.get('batch_idx', None)
+            )
+            node_embeddings = gnn_output['node_embeddings']
+            graph_embedding = gnn_output['graph_embedding']
+        else:
+            node_embeddings = expert_outputs
+            graph_embedding = expert_outputs.mean(dim=0, keepdim=True)
+
+        # Task-specific heads
+        if task == 'link_prediction':
+            output = self.link_prediction_head(
+                node_embeddings[batch['head']],
+                node_embeddings[batch['tail']],
+                batch['label']
+            )
+        elif task == 'entity_classification':
+            output = self.entity_classification_head(
+                node_embeddings[batch['node_idx']],
+                batch['label']
+            )
+        elif task == 'relation_extraction':
+            output = self.relation_extraction_head(
+                node_embeddings[batch['head_idx']],
+                node_embeddings[batch['tail_idx']],
+                batch['relation_type']
+            )
+        else:
+            raise ValueError(f"Unknown task: {task}")
+
+        # Add auxiliary outputs
+        output['gating_loss'] = gating_output['load_balancing_loss']
+        output['expert_utilization'] = gating_output.get('all_scores', None)
+
+        return output
+
+    def get_expert_weights(self) -> Dict[str, torch.Tensor]:
+        """Get current expert importance weights"""
+        return {
+            name: expert.state_dict()
+            for name, expert in self.experts.items()
+        }
+
+    def freeze_encoders(self):
+        """Freeze encoder parameters"""
+        for encoder in [self.text_encoder, self.tabular_encoder, self.structured_encoder]:
+            for param in encoder.parameters():
+                param.requires_grad = False
+
+    def unfreeze_encoders(self):
+        """Unfreeze encoder parameters"""
+        for encoder in [self.text_encoder, self.tabular_encoder, self.structured_encoder]:
+            for param in encoder.parameters():
                 param.requires_grad = True